{
<<<<<<< HEAD
  "name": "adaptic-backend",
  "version": "1.0.269",
=======
  "name": "adaptic-backend-dev",
  "version": "1.0.136",
>>>>>>> 04fba2d4
  "description": "Backend executable CRUD functions with dynamic variables construction, and type definitions for the Adaptic AI platform.",
  "type": "module",
  "types": "index.d.ts",
  "main": "index.js",
  "module": "server/index.mjs",
  "scripts": {
    "build": "tsc --declaration --emitDeclarationOnly"
  },
  "keywords": [],
  "author": "Mehran",
  "license": "ISC",
  "files": [
    "package.json",
    "README.md",
    "generated/typegraphql-prisma",
    "generated/typeStrings",
    "server/",
    "*.d.ts",
    "*.js",
    "*.cjs",
    "*.mjs",
    "*.ts",
    "*.map.js"
  ],
  "peerDependencies": {
    "@apollo/client": "^3.11.8",
    "graphql": "^16.9.0",
    "type-graphql": "^2.0.0-rc.2"
  },
  "dependencies": {
    "@prisma/client": "^5.17.0",
    "reflect-metadata": "^0.2.2",
    "cross-fetch": "^4.0.0"
  },
  "devDependencies": {
    "prisma": "^5.17.0",
    "typegraphql-prisma": "^0.27.2",
    "typescript": "^5.6.2"
  },
  "engines": {
    "node": ">=20.0.0"
  },
  "always-build-npm": false,
  "danas-notes": "Set always-build-npm to true if you want to build the package with every push regardless of changes to code (e.g. just to push a new version with some config changes)"
}<|MERGE_RESOLUTION|>--- conflicted
+++ resolved
@@ -1,11 +1,6 @@
 {
-<<<<<<< HEAD
-  "name": "adaptic-backend",
+  "name": "adaptic-backend-dev",
   "version": "1.0.269",
-=======
-  "name": "adaptic-backend-dev",
-  "version": "1.0.136",
->>>>>>> 04fba2d4
   "description": "Backend executable CRUD functions with dynamic variables construction, and type definitions for the Adaptic AI platform.",
   "type": "module",
   "types": "index.d.ts",
@@ -49,5 +44,5 @@
     "node": ">=20.0.0"
   },
   "always-build-npm": false,
-  "danas-notes": "Set always-build-npm to true if you want to build the package with every push regardless of changes to code (e.g. just to push a new version with some config changes)"
+  "notes": "Set always-build-npm to true if you want to build the package with every push regardless of changes to code (e.g. just to push a new version with some config changes)"
 }